--- conflicted
+++ resolved
@@ -164,7 +164,22 @@
             &proof_data.proof,
             &proof_data.storage_root,
         )
-        .map_err(Error::VerifyAccountStorageRoot)?;
+        .map_err(|err| {
+            Error::TestVerifyStorageProof(
+                err,
+                to_hex(
+                    &header
+                        .consensus_update
+                        .attested_header
+                        .execution
+                        .state_root
+                        .into_bytes(),
+                ),
+                to_hex(&wasm_client_state.data.ibc_contract_address.into_bytes()),
+                to_hex(&proof_data.proof.first().unwrap()),
+                to_hex(&proof_data.storage_root.into_bytes()),
+            )
+        });
 
         Ok(())
     }
@@ -492,17 +507,6 @@
         &rlp::encode(&storage_proof.value),
         &storage_proof.proof,
     )
-<<<<<<< HEAD
-    .map_err(|err| {
-        Error::TestVerifyStorageProof(
-            err,
-            to_hex(storage_root.into_bytes()),
-            storage_proof.key.to_be_hex(),
-            storage_proof.value.to_be_hex(),
-            to_hex(storage_proof.proof.first().unwrap()),
-        )
-    })
-=======
     .map_err(Error::VerifyStorageProof)
 }
 
@@ -537,7 +541,6 @@
     };
 
     Ok(canonical_value)
->>>>>>> 1b2dc0aa
 }
 
 /// Verifies that no value is committed at `path` in the counterparty light client's storage.
@@ -597,12 +600,8 @@
     };
 
     use super::*;
-<<<<<<< HEAD
-    use crate::client::test_utils::custom_query_handler;
     use crate::client::EthereumLightClient;
-=======
     use crate::{client::test_utils::custom_query_handler, errors::Error};
->>>>>>> 1b2dc0aa
 
     #[derive(Deserialize)]
     struct MembershipTest {
@@ -888,28 +887,42 @@
     //    assert!(EthereumLightClient::verify_header(deps.as_ref(), env, update).is_err());
     //}
 
-    //#[test]
-    //fn membership_verification_works_for_client_state() {
-    //    do_membership_test::<
-    //        unionlabs::google::protobuf::any::Any<
-    //            wasm::client_state::ClientState<cometbls::client_state::ClientState>,
-    //        >,
-    //    >("src/test/memberships/valid_client_state.json")
-    //    .expect("Membership verification of client state failed");
-    //}
-    //
-    //#[test]
-    //fn membership_verification_works_for_consensus_state() {
-    //    do_membership_test::<
-    //        unionlabs::google::protobuf::any::Any<
-    //            wasm::consensus_state::ConsensusState<cometbls::consensus_state::ConsensusState>,
-    //        >,
-    //    >("src/test/memberships/valid_consensus_state.json")
-    //    .expect("Membership verification of client state failed");
-    //}
+    /*#[test]
+    fn verify_header_fails_when_finalized_header_execution_branch_merkle_is_invalid() {
+        let (deps, mut update, env) = prepare_test_data();
+        update.consensus_update.finalized_header.execution_branch[0].get_mut()[0] ^= u8::MAX;
+        assert!(EthereumLightClient::verify_header(deps.as_ref(), env, update).is_err());
+    }
 
     #[test]
-<<<<<<< HEAD
+    fn verify_header_fails_when_finality_branch_merkle_is_invalid() {
+        let (deps, mut update, env) = prepare_test_data();
+        update.consensus_update.finality_branch[0].get_mut()[0] ^= u8::MAX;
+        assert!(EthereumLightClient::verify_header(deps.as_ref(), env, update).is_err());
+    }*/
+
+    // TODO(aeryz): These won't work now since they now eth abi encoded
+    // #[test]
+    // fn membership_verification_works_for_client_state() {
+    //     do_membership_test::<
+    //         unionlabs::google::protobuf::any::Any<
+    //             wasm::client_state::ClientState<cometbls::client_state::ClientState>,
+    //         >,
+    //     >("src/test/memberships/valid_client_state.json")
+    //     .expect("Membership verification of client state failed");
+    // }
+
+    // #[test]
+    // fn membership_verification_works_for_consensus_state() {
+    //     do_membership_test::<
+    //         unionlabs::google::protobuf::any::Any<
+    //             wasm::consensus_state::ConsensusState<cometbls::consensus_state::ConsensusState>,
+    //         >,
+    //     >("src/test/memberships/valid_consensus_state.json")
+    //     .expect("Membership verification of client state failed");
+    // }
+
+    #[test]
     fn gg() {
         let (deps, update, env) = prepare_test_data();
         let (proof, commitment_path, slot, storage_root, expected_data) =
@@ -946,19 +959,6 @@
         println!("header: {:?}", header);
 
         assert!(true);
-=======
-    fn verify_header_fails_when_finalized_header_execution_branch_merkle_is_invalid() {
-        let (deps, mut update, env) = prepare_test_data();
-        update.consensus_update.finalized_header.execution_branch[0].get_mut()[0] ^= u8::MAX;
-        assert!(EthereumLightClient::verify_header(deps.as_ref(), env, update).is_err());
-    }
-
-    #[test]
-    fn verify_header_fails_when_finality_branch_merkle_is_invalid() {
-        let (deps, mut update, env) = prepare_test_data();
-        update.consensus_update.finality_branch[0].get_mut()[0] ^= u8::MAX;
-        assert!(EthereumLightClient::verify_header(deps.as_ref(), env, update).is_err());
->>>>>>> 1b2dc0aa
     }
 
     fn membership_data(path: &str) -> (Vec<u8>, Vec<u8>, U256, H256, Vec<u8>) {
@@ -982,120 +982,7 @@
         )
     }
 
-<<<<<<< HEAD
-    //#[test]
-    //fn membership_verification_works_for_connection_end() {
-    //    do_membership_test::<ConnectionEnd<ClientId, ClientId>>(
-    //        "src/test/memberships/valid_connection_end.json",
-    //    )
-    //    .expect("Membership verification of client state failed");
-    //}
-    //
-    //#[test]
-    //fn membership_verification_fails_for_incorrect_proofs() {
-    //    let (mut proof, commitment_path, slot, storage_root, connection_end) =
-    //        membership_data::<ConnectionEnd<ClientId, ClientId>>(
-    //            "src/test/memberships/valid_connection_end.json",
-    //        );
-    //
-    //    let proofs = vec![
-    //        {
-    //            let mut proof = proof.clone();
-    //            proof.key.0 .0[0] ^= u64::MAX;
-    //            proof
-    //        },
-    //        {
-    //            proof.proof[0][10] ^= u8::MAX;
-    //            proof
-    //        },
-    //    ];
-    //
-    //    for proof in proofs {
-    //        assert!(do_verify_membership(
-    //            commitment_path.clone(),
-    //            storage_root,
-    //            slot,
-    //            proof,
-    //            connection_end.clone().encode_as::<Proto>(),
-    //        )
-    //        .is_err());
-    //    }
-    //}
-    //
-    //#[test]
-    //fn membership_verification_fails_for_incorrect_storage_root() {
-    //    let (proof, commitment_path, slot, mut storage_root, connection_end) =
-    //        membership_data::<ConnectionEnd<ClientId, ClientId>>(
-    //            "src/test/memberships/valid_connection_end.json",
-    //        );
-    //
-    //    storage_root.0[10] ^= u8::MAX;
-    //
-    //    assert!(do_verify_membership(
-    //        commitment_path,
-    //        storage_root,
-    //        slot,
-    //        proof,
-    //        connection_end.encode_as::<Proto>(),
-    //    )
-    //    .is_err());
-    //}
-    //
-    //#[test]
-    //fn membership_verification_fails_for_incorrect_data() {
-    //    let (proof, commitment_path, slot, storage_root, mut connection_end) =
-    //        membership_data::<ConnectionEnd<ClientId, ClientId>>(
-    //            "src/test/memberships/valid_connection_end.json",
-    //        );
-    //
-    //    connection_end.client_id =
-    //        unionlabs::validated::Validated::new("08-client-1".into()).unwrap();
-    //
-    //    assert!(do_verify_membership(
-    //        commitment_path,
-    //        storage_root,
-    //        slot,
-    //        proof,
-    //        connection_end.encode_as::<Proto>(),
-    //    )
-    //    .is_err());
-    //}
-    //
-    //#[test]
-    //fn non_membership_verification_works() {
-    //    let (proof, commitment_path, slot, storage_root, _) =
-    //        membership_data::<()>("src/test/memberships/valid_non_membership_proof.json");
-    //
-    //    do_verify_non_membership(commitment_path, storage_root, slot, proof)
-    //        .expect("Membership verification of client state failed");
-    //}
-    //
-    //#[test]
-    //fn non_membership_verification_fails_when_value_not_empty() {
-    //    let (proof, commitment_path, slot, storage_root, _) =
-    //        membership_data::<ConnectionEnd<ClientId, ClientId>>(
-    //            "src/test/memberships/valid_connection_end.json",
-    //        );
-    //    assert_eq!(
-    //        do_verify_non_membership(commitment_path, storage_root, slot, proof),
-    //        Err(Error::CounterpartyStorageNotNil)
-    //    );
-    //}
-
-    //#[test]
-    //fn update_state_on_misbehaviour_works() {
-    //    let (mut deps, _, env) = prepare_test_data();
-    //
-    //    EthereumLightClient::update_state_on_misbehaviour(deps.as_mut(), env.clone(), Vec::new())
-    //        .unwrap();
-    //
-    //    assert_eq!(
-    //        EthereumLightClient::status(deps.as_ref(), &env),
-    //        Ok(Status::Frozen)
-    //    );
-    //}
-=======
-    fn do_membership_test<T: serde::de::DeserializeOwned + Encode<Proto>>(
+    /*fn do_membership_test<T: serde::de::DeserializeOwned + Encode<Proto>>(
         path: &str,
     ) -> Result<(), Error> {
         let (proof, commitment_path, slot, storage_root, expected_data) =
@@ -1210,7 +1097,6 @@
             Ok(Status::Frozen)
         );
     }
->>>>>>> 1b2dc0aa
 
     fn save_states_to_migrate_store(
         deps: DepsMut<UnionCustomQuery>,
@@ -1274,117 +1160,9 @@
             )
             .unwrap(),
         )
-    }
-
-<<<<<<< HEAD
-    //#[test]
-    //fn migrate_client_store_works() {
-    //    let (
-    //        mut deps,
-    //        mut wasm_client_state,
-    //        wasm_consensus_state,
-    //        substitute_wasm_client_state,
-    //        substitute_wasm_consensus_state,
-    //    ) = prepare_migrate_tests();
-    //
-    //    wasm_client_state.data.frozen_height = FROZEN_HEIGHT;
-    //
-    //    save_states_to_migrate_store(
-    //        deps.as_mut(),
-    //        &wasm_client_state,
-    //        &substitute_wasm_client_state,
-    //        &wasm_consensus_state,
-    //        &substitute_wasm_consensus_state,
-    //    );
-    //
-    //    EthereumLightClient::migrate_client_store(deps.as_mut()).unwrap();
-    //
-    //    let wasm_client_state: WasmClientState =
-    //        read_subject_client_state::<EthereumLightClient>(deps.as_ref()).unwrap();
-    //    // we didn't miss updating any fields
-    //    assert_eq!(wasm_client_state, substitute_wasm_client_state);
-    //    // client is unfrozen
-    //    assert_eq!(wasm_client_state.data.frozen_height, ZERO_HEIGHT);
-    //
-    //    // the new consensus state is saved under the correct height
-    //    assert_eq!(
-    //        read_subject_consensus_state::<EthereumLightClient>(
-    //            deps.as_ref(),
-    //            &INITIAL_SUBSTITUTE_CONSENSUS_STATE_HEIGHT
-    //        )
-    //        .unwrap()
-    //        .unwrap(),
-    //        substitute_wasm_consensus_state
-    //    )
-    //}
-    //
-    //#[test]
-    //fn migrate_client_store_fails_when_invalid_change() {
-    //    let (
-    //        mut deps,
-    //        wasm_client_state,
-    //        wasm_consensus_state,
-    //        substitute_wasm_client_state,
-    //        substitute_wasm_consensus_state,
-    //    ) = prepare_migrate_tests();
-    //
-    //    macro_rules! modify_fns {
-    //        ($param:ident, $($m:expr), + $(,)?) => ([$(|$param: &mut ClientState| $m),+])
-    //    }
-    //
-    //    let modifications = modify_fns! { s,
-    //        s.genesis_time ^= u64::MAX,
-    //        s.genesis_validators_root.0[0] ^= u8::MAX,
-    //        s.seconds_per_slot ^= u64::MAX,
-    //        s.slots_per_epoch ^= u64::MAX,
-    //        s.epochs_per_sync_committee_period ^= u64::MAX,
-    //    };
-    //
-    //    for m in modifications {
-    //        let mut state = substitute_wasm_client_state.clone();
-    //        m(&mut state.data);
-    //
-    //        save_states_to_migrate_store(
-    //            deps.as_mut(),
-    //            &wasm_client_state,
-    //            &state,
-    //            &wasm_consensus_state,
-    //            &substitute_wasm_consensus_state,
-    //        );
-    //        assert_eq!(
-    //            EthereumLightClient::migrate_client_store(deps.as_mut()),
-    //            Err(Error::MigrateFieldsChanged.into())
-    //        );
-    //    }
-    //}
-    //
-    //#[test]
-    //fn migrate_client_store_fails_when_substitute_client_frozen() {
-    //    let (
-    //        mut deps,
-    //        wasm_client_state,
-    //        wasm_consensus_state,
-    //        mut substitute_wasm_client_state,
-    //        substitute_wasm_consensus_state,
-    //    ) = prepare_migrate_tests();
-    //
-    //    substitute_wasm_client_state.data.frozen_height = FROZEN_HEIGHT;
-    //
-    //    save_states_to_migrate_store(
-    //        deps.as_mut(),
-    //        &wasm_client_state,
-    //        &substitute_wasm_client_state,
-    //        &wasm_consensus_state,
-    //        &substitute_wasm_consensus_state,
-    //    );
-    //
-    //    assert_eq!(
-    //        EthereumLightClient::migrate_client_store(deps.as_mut()),
-    //        Err(Error::SubstituteClientFrozen.into())
-    //    );
-    //}
-=======
-    #[test]
+    }*/
+
+    /*#[test]
     fn migrate_client_store_works() {
         let (
             mut deps,
@@ -1489,8 +1267,7 @@
             EthereumLightClient::migrate_client_store(deps.as_mut()),
             Err(Error::SubstituteClientFrozen.into())
         );
-    }
->>>>>>> 1b2dc0aa
+    }*/
 }
 
 #[cfg(any(feature = "test-utils", test))]
