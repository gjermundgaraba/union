--- conflicted
+++ resolved
@@ -30,17 +30,11 @@
     Slot::Mapping(&Slot::Offset(slot), MappingKey::Bytes32(keccak256(path))).slot()
 }
 
-<<<<<<< HEAD
 #[must_use = "calculating the commitment key has no effect"]
 pub fn ibc_commitment_key_v2(path: Vec<u8>, slot: U256) -> U256 {
     Slot::Mapping(&Slot::Offset(slot), MappingKey::Bytes32(keccak256(path))).slot()
 }
 
-// REVIEW: Is this needed? Currently unused
-pub const BLOCK_BODY_EXECUTION_PAYLOAD_INDEX: usize = 9;
-
-=======
->>>>>>> 1b2dc0aa
 hex_string_array_wrapper! {
     pub struct Version(pub [u8; 4]);
     pub struct DomainType(pub [u8; 4]);
